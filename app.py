--- conflicted
+++ resolved
@@ -1,22 +1,24 @@
 import os
+import shutil
+import subprocess
 import sys
-import subprocess
+from enum import Enum
+from functools import partial
+from typing import *
+
+import gradio as gr
+import imageio
+import numpy as np
+import open3d as o3d
 import torch
-import numpy as np
-import imageio
-import shutil
-import gradio as gr
 import trimesh
-import open3d as o3d
-from enum import Enum
-from typing import *
-from functools import partial
 from easydict import EasyDict as edict
+from gradio_litmodel3d import LitModel3D
 from PIL import Image
-from gradio_litmodel3d import LitModel3D
+
 from trellis.pipelines import TrellisImageTo3DPipeline
 from trellis.representations import Gaussian, MeshExtractResult
-from trellis.utils import render_utils, postprocessing_utils, general_utils
+from trellis.utils import general_utils, postprocessing_utils, render_utils
 
 MAX_SEED = np.iinfo(np.int32).max
 TMP_DIR = os.path.join(os.path.dirname(os.path.abspath(__file__)), 'tmp')
@@ -638,10 +640,4 @@
 
 # Launch the Gradio app
 if __name__ == "__main__":
-<<<<<<< HEAD
-    demo.launch(debug=True, server_name='0.0.0.0', server_port=6007)
-=======
-    pipeline = TrellisImageTo3DPipeline.from_pretrained("microsoft/TRELLIS-image-large")
-    pipeline.cuda()
-    demo.launch()
->>>>>>> f17fdf12
+    demo.launch(debug=True, server_name='0.0.0.0', server_port=6007)